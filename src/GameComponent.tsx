import React, { useEffect, useState } from 'react';
import './GameComponent.css';

interface PlayerPath {
  name: string;
  path: string[];
  difficulty: number;
  path_level: number;
}

interface Guess {
  guess: string;
  correct: boolean;
}

<<<<<<< HEAD
export function sanitizeNodeToFile(node: string) {
  return (
    node
      .replace(/A&M/gi, "and_m")
      .replace(/&/g, "_and_")
      .replace(/[^a-zA-Z0-9]+/g, "_")
      .replace(/_+/g, "_")
      .replace(/^_+|_+$/g, "")
      .toLowerCase() +
    ".avif"
  );
}

function formatTime(sec: number): string {
  const m = Math.floor(sec / 60),
        s = sec % 60;
  return `${m}m ${s}s`;
}

export default function GameComponent() {
  const [fullPool, setFullPool] = useState<Player[]>([]);
  const [rows, setRows] = useState<Row[]>([]);
  const [filterTerms, setFilterTerms] = useState<Record<number, string>>({});
  const [guesses, setGuesses] = useState<Record<number, string>>({});
  const [submitted, setSubmitted] = useState<Record<number, boolean>>({});
  const [pulsingRows, setPulsingRows] = useState<Record<number, boolean>>({});
  const [activeDropdown, setActiveDropdown] = useState<number | null>(null);
  const [elapsed, setElapsed] = useState(0);
  const [selectedDate, setSelectedDate] = useState<string>(getDateKey(new Date()));
  const [showScore, setShowScore] = useState(false);
  const [showRules, setShowRules] = useState(false);
  const [showHistory, setShowHistory] = useState(false);
  const [showFeedback, setShowFeedback] = useState(false);
  const confettiFired = useRef(false);

  const POINTS = [100, 200, 300, 400, 500];

  // 1️⃣ Load the player pool
  useEffect(() => {
    const json =
      localStorage.getItem("nflFullPlayerPool") ??
      localStorage.getItem("playerPool") ??
      "[]";
    setFullPool(JSON.parse(json));
  }, []);
=======
const GameComponent: React.FC = () => {
  const [players, setPlayers] = useState<PlayerPath[]>([]);
  const [dailyPaths, setDailyPaths] = useState<PlayerPath[]>([]);
  const [guesses, setGuesses] = useState<Guess[]>([]);
  const [score, setScore] = useState<number>(0);
  const [showPopup, setShowPopup] = useState(false);
>>>>>>> 390d774b

  useEffect(() => {
    const data = localStorage.getItem('nflFullPlayerPool');
    if (data) {
      try {
        const parsedPlayers: PlayerPath[] = JSON.parse(data);
        setPlayers(parsedPlayers);
        const todaysPaths = selectDailyPaths(parsedPlayers);
        setDailyPaths(todaysPaths);
      } catch (err) {
        console.error('Failed to parse player data:', err);
      }
    } else {
      console.warn('No players found in localStorage. Please upload CSV in Admin panel.');
    }
  }, []);

  useEffect(() => {
    if (guesses.length === 5 && guesses.every((g) => g !== undefined)) {
      setTimeout(() => setShowPopup(true), 500);
    }
  }, [guesses]);

  const selectDailyPaths = (players: PlayerPath[]): PlayerPath[] => {
    const dateSeed = new Date().toISOString().slice(0, 10);
    const rng = seedRandom(dateSeed);
    const shuffled = [...players].sort(() => rng() - 0.5);
    return shuffled.slice(0, 5);
  };

  const seedRandom = (seed: string) => {
    let h = 0;
    for (let i = 0; i < seed.length; i++) {
      h = Math.imul(31, h) + seed.charCodeAt(i);
    }
    return () => {
      h ^= h >>> 13;
      h ^= h << 17;
      h ^= h >>> 5;
      return (h >>> 0) / 4294967296;
    };
  };

  const sanitizeImageName = (name: string) => {
    return name.replace(/[^a-zA-Z0-9]/g, '_');
  };

  const handleGuess = (levelIndex: number, guess: string) => {
    const correctPath = dailyPaths[levelIndex].path.join(',');
    const matched = players.find(
      (p) => p.name.toLowerCase() === guess.toLowerCase() && p.path.join(',') === correctPath
    );
    const isCorrect = !!matched;
    const pts = isCorrect ? (6 - dailyPaths[levelIndex].difficulty) * 100 : 0;
    setGuesses((prev) => {
      const updated = [...prev];
      updated[levelIndex] = { guess, correct: isCorrect };
      return updated;
    });
    setScore((prev) => prev + pts);
  };

  const getEmojiSummary = () => {
    return guesses.map(g => g?.correct ? '✅' : '❌').join(' ');
  };

  const copyToClipboard = () => {
    const text = `Helmets Game - ${new Date().toLocaleDateString()}\nScore: ${score} pts\n${getEmojiSummary()}`;
    navigator.clipboard.writeText(text);
    alert('Score copied to clipboard!');
  };

  const shareOnTwitter = () => {
    const text = encodeURIComponent(
      `Helmets Game - ${new Date().toLocaleDateString()}\nScore: ${score} pts\n${getEmojiSummary()}`
    );
    const url = `https://twitter.com/intent/tweet?text=${text}`;
    window.open(url, '_blank');
  };

  return (
    <div>
      <h2>Helmets Game</h2>
      <p>Date: {new Date().toLocaleDateString()} | Score: {score} pts</p>
      {dailyPaths.map((path, idx) => (
        <div key={idx} className="path-block">
          <div className="helmet-sequence">
            {path.path.map((team, i) => (
              <img
                key={i}
                src={`/images/${sanitizeImageName(team)}.png`}
                alt={team}
                className="helmet-img"
              />
            ))}
          </div>
          <input
            type="text"
            placeholder="(Type to search...)"
            disabled={!!guesses[idx]}
            onBlur={(e) => handleGuess(idx, e.target.value)}
          />
          {guesses[idx] && (
            <p>{guesses[idx].correct ? '✅ Correct!' : '❌ Incorrect'}</p>
          )}
        </div>
      ))}

      {showPopup && (
        <div className="popup-modal">
          <div className="popup-content">
            <button className="close-button" onClick={() => setShowPopup(false)}>✖</button>
            <h3>🎉 Game Complete!</h3>
            <p>You scored {score} pts</p>
            <p>{getEmojiSummary()}</p>
            <button onClick={copyToClipboard}>Copy Score</button>
            <button onClick={shareOnTwitter}>Share on Twitter</button>
          </div>
        </div>
      )}
    </div>
  );
};

export default GameComponent;<|MERGE_RESOLUTION|>--- conflicted
+++ resolved
@@ -13,60 +13,12 @@
   correct: boolean;
 }
 
-<<<<<<< HEAD
-export function sanitizeNodeToFile(node: string) {
-  return (
-    node
-      .replace(/A&M/gi, "and_m")
-      .replace(/&/g, "_and_")
-      .replace(/[^a-zA-Z0-9]+/g, "_")
-      .replace(/_+/g, "_")
-      .replace(/^_+|_+$/g, "")
-      .toLowerCase() +
-    ".avif"
-  );
-}
-
-function formatTime(sec: number): string {
-  const m = Math.floor(sec / 60),
-        s = sec % 60;
-  return `${m}m ${s}s`;
-}
-
-export default function GameComponent() {
-  const [fullPool, setFullPool] = useState<Player[]>([]);
-  const [rows, setRows] = useState<Row[]>([]);
-  const [filterTerms, setFilterTerms] = useState<Record<number, string>>({});
-  const [guesses, setGuesses] = useState<Record<number, string>>({});
-  const [submitted, setSubmitted] = useState<Record<number, boolean>>({});
-  const [pulsingRows, setPulsingRows] = useState<Record<number, boolean>>({});
-  const [activeDropdown, setActiveDropdown] = useState<number | null>(null);
-  const [elapsed, setElapsed] = useState(0);
-  const [selectedDate, setSelectedDate] = useState<string>(getDateKey(new Date()));
-  const [showScore, setShowScore] = useState(false);
-  const [showRules, setShowRules] = useState(false);
-  const [showHistory, setShowHistory] = useState(false);
-  const [showFeedback, setShowFeedback] = useState(false);
-  const confettiFired = useRef(false);
-
-  const POINTS = [100, 200, 300, 400, 500];
-
-  // 1️⃣ Load the player pool
-  useEffect(() => {
-    const json =
-      localStorage.getItem("nflFullPlayerPool") ??
-      localStorage.getItem("playerPool") ??
-      "[]";
-    setFullPool(JSON.parse(json));
-  }, []);
-=======
 const GameComponent: React.FC = () => {
   const [players, setPlayers] = useState<PlayerPath[]>([]);
   const [dailyPaths, setDailyPaths] = useState<PlayerPath[]>([]);
   const [guesses, setGuesses] = useState<Guess[]>([]);
   const [score, setScore] = useState<number>(0);
   const [showPopup, setShowPopup] = useState(false);
->>>>>>> 390d774b
 
   useEffect(() => {
     const data = localStorage.getItem('nflFullPlayerPool');
