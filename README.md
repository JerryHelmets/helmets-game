--- conflicted
+++ resolved
@@ -1,12 +1,3 @@
-<<<<<<< HEAD
-# helmets
-
-## Running Tests
-
-Execute the test suite with:
-
-```bash
-=======
 # Helmets Game
 
 Helmets is a small React and TypeScript game where you guess NFL players by matching their helmet paths. It is built with [Vite](https://vitejs.dev/) and Tailwind CSS.
@@ -47,6 +38,13 @@
 Run unit tests with:
 
 ```
->>>>>>> 390d774b
 npm test
 ```
+
+## Running Tests
+
+Execute the test suite with:
+
+```bash
+npm test
+```
