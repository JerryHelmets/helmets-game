# Helmets Game

<<<<<<< HEAD
Helmets is a small web game built with [Vite](https://vitejs.dev/), React and Tailwind CSS. It includes a simple admin panel and gameplay interface implemented in TypeScript.

## Install dependencies

Use npm to install the project dependencies:

```bash
npm install
```

## Development server

Run the development server with:
=======
Helmets is a small React and TypeScript game where you guess NFL players by matching their helmet paths. It is built with [Vite](https://vitejs.dev/) and Tailwind CSS.

## Installation

1. Install [Node.js](https://nodejs.org/) if you don't have it.
2. Install dependencies:

   ```bash
   npm install
   ```

## Development

Start the development server with hot reload:
>>>>>>> 3ac8b6e1

```bash
npm run dev
```

<<<<<<< HEAD
This starts Vite in development mode. Open the printed local URL in your browser to play the game while developing.

## Build

Create an optimized production build with:
=======
Open the shown localhost URL in your browser to play while developing.

## Building

Create an optimized production build:
>>>>>>> 3ac8b6e1

```bash
npm run build
```

<<<<<<< HEAD
The built files will be placed in the `dist` directory.
=======
You can preview the build locally using:

```bash
npm run preview
```

Run unit tests with:

```
npm test
```
>>>>>>> 3ac8b6e1
<|MERGE_RESOLUTION|>--- conflicted
+++ resolved
@@ -1,20 +1,5 @@
 # Helmets Game
 
-<<<<<<< HEAD
-Helmets is a small web game built with [Vite](https://vitejs.dev/), React and Tailwind CSS. It includes a simple admin panel and gameplay interface implemented in TypeScript.
-
-## Install dependencies
-
-Use npm to install the project dependencies:
-
-```bash
-npm install
-```
-
-## Development server
-
-Run the development server with:
-=======
 Helmets is a small React and TypeScript game where you guess NFL players by matching their helmet paths. It is built with [Vite](https://vitejs.dev/) and Tailwind CSS.
 
 ## Installation
@@ -29,33 +14,21 @@
 ## Development
 
 Start the development server with hot reload:
->>>>>>> 3ac8b6e1
 
 ```bash
 npm run dev
 ```
 
-<<<<<<< HEAD
-This starts Vite in development mode. Open the printed local URL in your browser to play the game while developing.
-
-## Build
-
-Create an optimized production build with:
-=======
 Open the shown localhost URL in your browser to play while developing.
 
 ## Building
 
 Create an optimized production build:
->>>>>>> 3ac8b6e1
 
 ```bash
 npm run build
 ```
 
-<<<<<<< HEAD
-The built files will be placed in the `dist` directory.
-=======
 You can preview the build locally using:
 
 ```bash
@@ -67,4 +40,3 @@
 ```
 npm test
 ```
->>>>>>> 3ac8b6e1
